# Super-SloMo [![MIT Licence](https://badges.frapsoft.com/os/mit/mit.svg?v=103)](https://opensource.org/licenses/mit-license.php)
PyTorch implementation of "Super SloMo: High Quality Estimation of Multiple Intermediate Frames for Video Interpolation" by Jiang H., Sun D., Jampani V., Yang M., Learned-Miller E. and Kautz J. [[Project]](https://people.cs.umass.edu/~hzjiang/projects/superslomo/) [[Paper]](https://arxiv.org/abs/1712.00080)

## Results
Results on UCF101 dataset using the [evaluation script](https://people.cs.umass.edu/~hzjiang/projects/superslomo/UCF101_results.zip) provided by paper's author. The `get_results_bug_fixed.sh` script was used. It uses motions masks when calculating PSNR, SSIM and IE.

| Method | PSNR | SSIM | IE |
|------|:-----:|:-----:|:-----:|
| DVF | 29.37 | 0.861 | 16.37 |
| [SepConv](https://github.com/sniklaus/pytorch-sepconv) - L_1 | 30.18 | 0.875 | 15.54 |
| [SepConv](https://github.com/sniklaus/pytorch-sepconv) - L_F | 30.03 | 0.869 | 15.78 |
| SuperSloMo_Adobe240fps | 29.80 | 0.870 | 15.68 |
| **pretrained mine** | **29.77** | **0.874** | **15.58** |
| SuperSloMo | 30.22 | 0.880 | 15.18 |


<img src='./misc/original.gif'>
<img src='./misc/slomo.gif'>

## Prerequisites
This codebase was developed and tested with pytorch 0.4.1 and CUDA 9.2.
Install:
* [PyTorch](https://pytorch.org/get-started/previous-versions/)

For GPU, run
```bash
conda install pytorch=0.4.1 cuda92 -c pytorch
pip install torchvision
```
For CPU, run
```bash
conda install pytorch-cpu=0.4.1 -c pytorch
pip install torchvision
```
* [TensorboardX](https://github.com/lanpa/tensorboardX) for training visualization
* [tensorflow](https://www.tensorflow.org/install/) for tensorboard
* [matplotlib](https://matplotlib.org/users/installing.html) for training graph in notebook.
* [tqdm](https://pypi.org/project/tqdm/) for progress bar in [video_to_slomo.py](video_to_slomo.py)
* [numpy](https://scipy.org/install.html)

## Training
### Preparing training data
In order to train the model using the provided code, the data needs to be formatted in a certain manner.
The create_dataset.py script uses [ffmpeg](https://www.ffmpeg.org/) to extract frames from videos.
#### Adobe240fps
For adobe240fps, [download the dataset](http://www.cs.ubc.ca/labs/imager/tr/2017/DeepVideoDeblurring/DeepVideoDeblurring_Dataset_Original_High_FPS_Videos.zip), unzip it and then run the following command
```bash
python data\create_dataset.py --ffmpeg_dir path\to\folder\containing\ffmpeg --videos_folder path\to\adobe240fps\videoFolder --dataset_folder path\to\dataset --dataset adobe240fps
```

#### Custom
For custom dataset, run the following command
```bash
python data\create_dataset.py --ffmpeg_dir path\to\folder\containing\ffmpeg --videos_folder path\to\adobe240fps\videoFolder --dataset_folder path\to\dataset
```

The default train-test split is 90-10. You can change that using command line argument `--train_test_split`.

Run the following commmand for help / more info
```bash
python data\create_dataset.py --h
```

### Training
In the [train.ipynb](train.ipynb), set the parameters (dataset path, checkpoint directory, etc.) and run all the cells.

or to train from terminal, run:
```bash
python train.py --dataset_root path\to\dataset --checkpoint_dir path\to\save\checkpoints
```
Run the following commmand for help / more options like continue from checkpoint, progress frequency etc.
```bash
python train.py --h
```

### Tensorboard
To get visualization of the training, you can run tensorboard from the project directory using the command:
```bash
tensorboard --logdir log --port 6007
```

and then go to [https://localhost:6007](https://localhost:6007).

## Evaluation
### Pretrained model
You can download the pretrained model trained on adobe240fps dataset [here](https://drive.google.com/open?id=1IvobLDbRiBgZr3ryCRrWL8xDbMZ-KnpF).

### Video Converter
You can convert any video to a slomo or high fps video (or both) using [video_to_slomo.py](video_to_slomo.py). Use the command
```bash
python video_to_slomo.py --ffmpeg path\to\folder\containing\ffmpeg --video path\to\video.mp4 --sf N --checkpoint path\to\checkpoint.ckpt --fps M --output path\to\output.mkv
```
If you want to convert a video from 30fps to 90fps set `fps` to 90 and `sf` to 3 (to get 3x frames than the original video).

Run the following commmand for help / more info
```bash
python video_to_slomo.py --h
```

You can also use `eval.py` if you do not want to use ffmpeg. You will instead need to install `opencv-python` using pip for video IO.
A sample usage would be:

```bash
python eval.py data/input.mp4 --checkpoint=data/SuperSloMo.ckpt --output=data/output.mp4 --scale=4
```

Use `python eval.py --help` for more details

More info TBA

<<<<<<< HEAD
## To-Do's:
| Task | Status |
|------|--------|
|Add evaluation script for UCF dataset | TBD|
|Add getting started guide | TBD|
|Add video converter script | Done|
|Add pretrained model | Done|
=======
## References:
Parts of the code is based on [TheFairBear/Super-SlowMo](https://github.com/TheFairBear/Super-SlowMo)
>>>>>>> b75df986
<|MERGE_RESOLUTION|>--- conflicted
+++ resolved
@@ -108,15 +108,6 @@
 
 More info TBA
 
-<<<<<<< HEAD
-## To-Do's:
-| Task | Status |
-|------|--------|
-|Add evaluation script for UCF dataset | TBD|
-|Add getting started guide | TBD|
-|Add video converter script | Done|
-|Add pretrained model | Done|
-=======
+
 ## References:
 Parts of the code is based on [TheFairBear/Super-SlowMo](https://github.com/TheFairBear/Super-SlowMo)
->>>>>>> b75df986
